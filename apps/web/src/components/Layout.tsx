--- conflicted
+++ resolved
@@ -120,11 +120,8 @@
         sx={{
           width: { sm: `calc(100% - ${drawerWidth}px)` },
           ml: { sm: `${drawerWidth}px` },
-<<<<<<< HEAD
-=======
-          background:
+         background:
             'linear-gradient(90deg, rgba(21,101,192,1) 0%, rgba(66,165,245,1) 100%)'
->>>>>>> 6fc0fb7c
         }}
       >
         <Toolbar>

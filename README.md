--- conflicted
+++ resolved
@@ -67,7 +67,6 @@
 
 ## Available Scripts
 
-<<<<<<< HEAD
 - `pnpm dev:all` - start frontend and backend in development
 - `pnpm build` - build all packages and apps
 - `pnpm start` - run apps in production mode
@@ -75,7 +74,7 @@
 - `pnpm test` - run unit tests
 - `pnpm db:generate` - generate Prisma client
 - `pnpm db:seed` - seed the database
-=======
+
 - `pnpm dev:all` - Run both frontend and backend in development mode
 - `pnpm build` - Build all packages and applications
 - `pnpm start` - Start all applications in production mode
@@ -96,7 +95,7 @@
 │   └── shared/       # Shared utilities and types
 ├── prisma/           # Database schema and migrations
 └── docs/            # Documentation
-```
+
 
 ## Development
 
@@ -123,7 +122,7 @@
 - PostgreSQL with Prisma ORM
 - Schema defined in `prisma/schema.prisma`
 - Migrations in `prisma/migrations`
->>>>>>> 6fc0fb7c
+
 
 ## Troubleshooting
 
@@ -139,10 +138,7 @@
 
 ## License
 
-<<<<<<< HEAD
-[Your License Here]
-=======
-Repository Overview
+
 
 The project is a monorepo managed with PNPM workspaces. It hosts two main applications under apps/ and a shared package under packages/. The root README describes how to run the apps, the available scripts, and the general structure:
 
@@ -267,5 +263,3 @@
 docs/MONITORING.md explains how Prometheus and Grafana are set up for metrics and alerts.
 
 By reading through the documentation and exploring the code structure above, a newcomer can gain a comprehensive understanding of how the PumpFlix platform is organized and how to contribute effectively.
-
->>>>>>> 6fc0fb7c
